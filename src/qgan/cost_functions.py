# Copyright 2025 GIQ, Universitat Autònoma de Barcelona
#
# Licensed under the Apache License, Version 2.0 (the "License");
# you may not use this file except in compliance with the License.
# You may obtain a copy of the License at
#
#     http://www.apache.org/licenses/LICENSE-2.0
#
# Unless required by applicable law or agreed to in writing, software
# distributed under the License is distributed on an "AS IS" BASIS,
# WITHOUT WARRANTIES OR CONDITIONS OF ANY KIND, either express or implied.
# See the License for the specific language governing permissions and
# limitations under the License.
"""Cost and Fidelity Functions"""

import numpy as np

from config import CFG
from qgan.ancilla import get_final_gen_state_for_discriminator, get_final_target_state_for_discriminator

np.random.seed()


<<<<<<< HEAD
def get_final_comp_states_for_dis(gen, total_input_state: np.ndarray, total_real_state: np.ndarray) -> tuple:
    """Get the final fake state for the discriminator
=======
def braket(*args) -> float:
    """Calculate the braket (inner product) between two quantum states.
>>>>>>> dd36c373

    Args:
        args: The arguments can be either two vectors (bra and ket), three (bra, operator, ket) or bigger (bra, operator^N, ket).

    Returns:
<<<<<<< HEAD
        tuple[np.ndarray]: the final fake and real states for the discriminator, and the fake norm
=======
        float: The inner product of the two vectors.
>>>>>>> dd36c373
    """
    if len(args) == 2:
        bra, ket = args
        return np.matmul(bra.getH(), ket)
    if len(args) == 3:
        bra, op, ket = args
        return np.matmul(bra.getH(), np.matmul(op, ket))
    elif len(args) > 3:
        bra, *ops, ket = args
        result = ket
        for op in ops:
            result = np.matmul(op, ket)
        return np.matmul(bra.getH(), result)
    else:
        raise ValueError(
            "braket function requires at least two arguments (bra and ket) or more than three (bra, operators, ket)."
        )


def get_final_comp_states_for_dis(total_target_state: np.ndarray, total_gen_state: np.ndarray) -> tuple:
    """Get the final target and gen states for comparison in the discriminator.

    Args:
        total_target_state (np.ndarray): the target state, which is the target state.
        total_gen_state (np.ndarray): the gen state, which is the total gen state.


<<<<<<< HEAD
    final_fake_state, fake_norm = get_final_fake_state_for_discriminator(total_output_state)
    final_real_state: np.ndarray = get_final_real_state_for_discriminator(total_real_state)
    return final_fake_state, final_real_state, fake_norm
=======
    Returns:
        tuple[np.ndarray]: the final gen state and target state for the discriminator.
    """
    final_gen_state: np.ndarray = get_final_gen_state_for_discriminator(total_gen_state)
    final_target_state: np.ndarray = get_final_target_state_for_discriminator(total_target_state)
    return final_target_state, final_gen_state
>>>>>>> dd36c373


def compute_cost(dis, final_target_state: np.ndarray, final_gen_state: np.ndarray) -> float:
    """Calculate the cost function. Which is basically equivalent to the Wasserstein distance.

    Args:
        dis (Discriminator): the discriminator.
        total_target_state (np.ndarray): the target state.
        total_gen_state (np.ndarray): the gen state.

    Returns:
        float: the cost function.
    """
<<<<<<< HEAD
    final_fake_state, final_real_state, norm = get_final_comp_states_for_dis(gen, total_input_state, total_real_state)
=======
>>>>>>> dd36c373
    A, B, psi, phi = dis.get_dis_matrices_rep()

    # fmt: off
    term1 = braket(final_gen_state, A, final_gen_state)
    term2 = braket(final_target_state, B, final_target_state)

    term3 = braket(final_gen_state, B, final_target_state)
    term4 = braket(final_target_state, A, final_gen_state)

    term5 = braket(final_gen_state, A, final_target_state)
    term6 = braket(final_target_state, B, final_gen_state)

    term7 = braket(final_gen_state, B, final_gen_state)
    term8 = braket(final_target_state, A, final_target_state)

    psiterm = np.trace(np.matmul(np.matmul(final_target_state, final_target_state.getH()), psi))
    phiterm = np.trace(np.matmul(np.matmul(final_gen_state, final_gen_state.getH()), phi))

    regterm = np.ndarray.item(CFG.lamb / np.e * (CFG.cst1 * term1 * term2 - CFG.cst2 * (term3 * term4 + term5 * term6) + CFG.cst3 * term7 * term8))
    # fmt: on

    # Penalization for ancilla qubit norm, if needed
    penalization = 0
    if CFG.extra_ancilla and CFG.ancilla_mode == "project" and CFG.ancilla_project_norm == "penalize":
        penalization = CFG.ancilla_norm_penalization * norm

    loss = np.real(psiterm - phiterm - regterm) + penalization

    return loss


def compute_fidelity(final_target_state: np.ndarray, final_gen_state: np.ndarray) -> float:
    """Calculate the fidelity between target state and gen state

    Args:
        final_target_state (np.ndarray): The final target state of the system.
        final_gen_state (np.ndarray): The final gen state of the system.

    Returns:
        float: the fidelity between the target state and the gen state.
    """
    braket_result = braket(final_target_state, final_gen_state)
    return np.abs(np.ndarray.item(braket_result)) ** 2
    # return np.abs(np.asscalar(np.matmul(target_state.getH(), total_final_state))) ** 2


def compute_fidelity_and_cost(dis, final_target_state: np.ndarray, final_gen_state: np.ndarray) -> tuple[float, float]:
    """Calculate the fidelity and cost function

    Args:
        dis (Discriminator): the discriminator.
        final_target_state (np.ndarray): the target state.
        final_gen_state (np.ndarray): the gen state.

    Returns:
        tuple[float, float]: the fidelity and cost function.
    """
<<<<<<< HEAD
    final_fake_state, final_real_state, _ = get_final_comp_states_for_dis(gen, total_input_state, total_real_state)
=======
    fidelity = compute_fidelity(final_target_state, final_gen_state)
    cost = compute_cost(dis, final_target_state, final_gen_state)
>>>>>>> dd36c373

    return fidelity, cost<|MERGE_RESOLUTION|>--- conflicted
+++ resolved
@@ -21,23 +21,14 @@
 np.random.seed()
 
 
-<<<<<<< HEAD
-def get_final_comp_states_for_dis(gen, total_input_state: np.ndarray, total_real_state: np.ndarray) -> tuple:
-    """Get the final fake state for the discriminator
-=======
 def braket(*args) -> float:
     """Calculate the braket (inner product) between two quantum states.
->>>>>>> dd36c373
 
     Args:
         args: The arguments can be either two vectors (bra and ket), three (bra, operator, ket) or bigger (bra, operator^N, ket).
 
     Returns:
-<<<<<<< HEAD
-        tuple[np.ndarray]: the final fake and real states for the discriminator, and the fake norm
-=======
         float: The inner product of the two vectors.
->>>>>>> dd36c373
     """
     if len(args) == 2:
         bra, ket = args
@@ -65,18 +56,12 @@
         total_gen_state (np.ndarray): the gen state, which is the total gen state.
 
 
-<<<<<<< HEAD
-    final_fake_state, fake_norm = get_final_fake_state_for_discriminator(total_output_state)
-    final_real_state: np.ndarray = get_final_real_state_for_discriminator(total_real_state)
-    return final_fake_state, final_real_state, fake_norm
-=======
     Returns:
         tuple[np.ndarray]: the final gen state and target state for the discriminator.
     """
     final_gen_state: np.ndarray = get_final_gen_state_for_discriminator(total_gen_state)
     final_target_state: np.ndarray = get_final_target_state_for_discriminator(total_target_state)
     return final_target_state, final_gen_state
->>>>>>> dd36c373
 
 
 def compute_cost(dis, final_target_state: np.ndarray, final_gen_state: np.ndarray) -> float:
@@ -90,10 +75,6 @@
     Returns:
         float: the cost function.
     """
-<<<<<<< HEAD
-    final_fake_state, final_real_state, norm = get_final_comp_states_for_dis(gen, total_input_state, total_real_state)
-=======
->>>>>>> dd36c373
     A, B, psi, phi = dis.get_dis_matrices_rep()
 
     # fmt: off
@@ -118,7 +99,7 @@
     # Penalization for ancilla qubit norm, if needed
     penalization = 0
     if CFG.extra_ancilla and CFG.ancilla_mode == "project" and CFG.ancilla_project_norm == "penalize":
-        penalization = CFG.ancilla_norm_penalization * norm
+        penalization = CFG.ancilla_norm_penalization * (1 - np.linalg.norm(final_gen_state)) ** 2
 
     loss = np.real(psiterm - phiterm - regterm) + penalization
 
@@ -151,11 +132,7 @@
     Returns:
         tuple[float, float]: the fidelity and cost function.
     """
-<<<<<<< HEAD
-    final_fake_state, final_real_state, _ = get_final_comp_states_for_dis(gen, total_input_state, total_real_state)
-=======
     fidelity = compute_fidelity(final_target_state, final_gen_state)
     cost = compute_cost(dis, final_target_state, final_gen_state)
->>>>>>> dd36c373
 
     return fidelity, cost